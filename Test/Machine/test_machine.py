--- conflicted
+++ resolved
@@ -30,15 +30,9 @@
 # Layers
 layers = [
     nk.layer.FullyConnected(
-<<<<<<< HEAD
-        input_size=g.n_sites(),
-        output_size=40,
-        activation=nk.activation.Lncosh())
-=======
         input_size=g.n_sites,
         output_size=40),
     nk.layer.Lncosh(input_size=40),
->>>>>>> a383788a
 ]
 
 # FFNN Machine
